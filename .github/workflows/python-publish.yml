# This workflow will upload a Python Package using Twine when a release is created
# For more information see: https://help.github.com/en/actions/language-and-framework-guides/using-python-with-github-actions#publishing-to-package-registries

name: techmo

on:
  release:
    types: [created]

jobs:
  deploy:

    runs-on: ubuntu-latest

    steps:
    - uses: actions/checkout@v2
    - name: Set up Python
      uses: actions/setup-python@v2
      with:
        python-version: '3.x'
    - name: Install dependencies
      run: |
        python -m pip install --upgrade pip
        pip install setuptools wheel twine
    - name: Build and publish
      env:
        TWINE_USERNAME: ${{ secrets.PYPI_USERNAME }}
        TWINE_PASSWORD: ${{ secrets.PYPI_PASSWORD }}
        RELEASE_VERSION: ${{ env.RELEASE_VERSION }}
      run: |
<<<<<<< HEAD
        echo "building release $RELEASE_VERSION"
        echo "__version__ = \'${RELEASE_VERSION}\'" > techmo/_version.py
=======
        echo username${TWINE_USERNAME}
>>>>>>> 275a7ff8
        python setup.py sdist bdist_wheel
        twine upload --repository --verbose testpypi dist/*<|MERGE_RESOLUTION|>--- conflicted
+++ resolved
@@ -28,11 +28,7 @@
         TWINE_PASSWORD: ${{ secrets.PYPI_PASSWORD }}
         RELEASE_VERSION: ${{ env.RELEASE_VERSION }}
       run: |
-<<<<<<< HEAD
         echo "building release $RELEASE_VERSION"
         echo "__version__ = \'${RELEASE_VERSION}\'" > techmo/_version.py
-=======
-        echo username${TWINE_USERNAME}
->>>>>>> 275a7ff8
         python setup.py sdist bdist_wheel
-        twine upload --repository --verbose testpypi dist/*+        twine upload --repository testpypi dist/*